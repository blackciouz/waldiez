--- conflicted
+++ resolved
@@ -117,41 +117,24 @@
     },
     "devDependencies": {
         "@eslint/compat": "^1.2.9",
-<<<<<<< HEAD
         "@eslint/js": "9.25.1",
-=======
-        "@eslint/js": "9.26.0",
->>>>>>> e71c5315
         "@stylistic/eslint-plugin": "^4.2.0",
         "@testing-library/jest-dom": "^6.6.3",
         "@testing-library/react": "^16.3.0",
         "@testing-library/user-event": "^14.6.1",
         "@trivago/prettier-plugin-sort-imports": "^5.2.2",
-<<<<<<< HEAD
         "@types/bun": "^1.2.11",
-=======
-        "@types/bun": "^1.2.12",
->>>>>>> e71c5315
         "@types/eslint__js": "^9.14.0",
         "@types/fs-extra": "^11.0.4",
         "@types/gunzip-maybe": "^1.4.2",
         "@types/jest": "^29.5.14",
         "@types/jest-image-snapshot": "^6.4.0",
-<<<<<<< HEAD
         "@types/react": "^19.1.2",
         "@types/react-dom": "^19.1.3",
         "@types/tar-stream": "^3.1.3",
         "@types/ws": "^8.18.1",
         "@typescript-eslint/eslint-plugin": "^8.31.1",
         "@typescript-eslint/parser": "^8.31.1",
-=======
-        "@types/react": "^19.1.3",
-        "@types/react-dom": "^19.1.3",
-        "@types/tar-stream": "^3.1.3",
-        "@types/ws": "^8.18.1",
-        "@typescript-eslint/eslint-plugin": "^8.32.0",
-        "@typescript-eslint/parser": "^8.32.0",
->>>>>>> e71c5315
         "@vitejs/plugin-react": "^4.4.1",
         "@vitest/browser": "^3.1.3",
         "@vitest/coverage-v8": "^3.1.3",
@@ -190,21 +173,12 @@
         "terser": "^5.39.0",
         "ts-json-schema-generator": "^2.4.0",
         "tsx": "^4.19.4",
-<<<<<<< HEAD
         "typedoc": "^0.28.3",
         "typedoc-material-theme": "^1.4.0",
         "typedoc-plugin-markdown": "^4.6.3",
         "typescript": "^5.8.3",
         "typescript-eslint": "^8.31.1",
         "vite": "^6.3.4",
-=======
-        "typedoc": "^0.28.4",
-        "typedoc-material-theme": "^1.4.0",
-        "typedoc-plugin-markdown": "^4.6.3",
-        "typescript": "^5.8.3",
-        "typescript-eslint": "^8.32.0",
-        "vite": "^6.3.5",
->>>>>>> e71c5315
         "vite-plugin-dts": "^4.5.3",
         "vite-plugin-externalize-deps": "^0.9.0",
         "vitest": "^3.1.3",
@@ -262,9 +236,5 @@
         "ws": "^8.18.1",
         "got": "^14.4.6"
     },
-<<<<<<< HEAD
     "packageManager": "bun@1.2.11"
-=======
-    "packageManager": "bun@1.2.12"
->>>>>>> e71c5315
 }